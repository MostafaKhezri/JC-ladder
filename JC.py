import numpy as np
import math

"""Diagonalize the Jaynes-Cummings ladder of energies"""

def get_order(omega_r, qubit_energy_list):
    """Get the order of eigenenergies that diagonalizer produces.

    Use the bare energy of the system as reference.

    Args:
        womega_r (float): Resonator frequency
        qubit_energy_list (List[float]): Qubit energies

    Returns:
        (List[int]): Indices giving the proper order of the elements in
            qubit_energy_list.
    """
    tmax = len(qubit_energy_list)  # Maximum number of transmon levels
    order = np.zeros(tmax)

    # Bare energies of the system
    diag_bare = np.array([-i*omega_r + qubit_energy_list[i]
                          for i in range(tmax)])
    # Eigenenergies in the order produced by diagonalizer
    eigensolver_order = np.linalg.eigvalsh(np.diag(diag_bare))

    # Find where the diagonalizer puts the energies
    for i in range(tmax):
        index, = np.where(eigensolver_order==diag_bare[i])
        order[i] = index

    #Diagonalizer puts the ith energy level in order[i]th location
    return order.astype(int)

def diagonalize_RWA_strip(tot_excit, omega_r, qubit_energy_list, g_list, order):
    """Diagonalize a single RWA strip

    Args:
        tot_excit (int): Total number of excitations in the strip
        omega_r (float): resonator frequency
        qubit_energy_list (List[float]): list of qubit energies.
        g_list (List[float]): list of qubit to resonator couplings. g_list[i] is
            qubit nearest neighbor between i+1 and i.
        order (List[int]): the order that the eigenstates should be sorted
    """
    # Maximum number of transmon levels, which also sets the size of the RWA
    # strip
    tmax = len(qubit_energy_list)
    # Diagonal elements of the RWA strip Hamiltonian
    diagonal_elements = np.array([(tot_excit-i)*omega_r + qubit_energy_list[i]
                                  for i in range(tmax)])
    # Off-diagonal elements of the RWA strip Hamiltonian
    offdiagonal_elements = np.array(
            [g_list[i]*math.sqrt((tot_excit-i)*(tot_excit-i>0))
             for i in range(tmax-1)])
    # Construct the total Hamiltonian of the RWA strip
    strip_H = (np.diag(diagonal_elements) + np.diag(offdiagonal_elements, 1) +
               np.diag(offdiagonal_elements, -1))
    # Get eigensystem
    eigenvalues, eigenvectors = np.linalg.eigh(strip_H)
    # Sort eigenvalues according to the order
    eigenvalues = np.array([eigenvalues[i] for i in order])
    # Sort eigenstates according to the order
    eigenvectors = np.array([eigenvectors[:,i] for i in order])

    # eigenvalues[q] corresponds to eigenenergy of the RWA strip with resonator
    # state 'tot_excit-q' and qubit state 'q'
    return [eigenvalues, eigenvectors]

def diagonalize_ladder(nmax, omega_r, qubit_energy_list, g_list):
    """Diagonalize the JC ladder.

    Args:
        nmax (int): maximum number of photons in the resonator
        omega_r (float): resonator frequency.
        qubit_energy_list (List[float]): list of qubit energies
        g_list (List[float]): qubit charge matrix elements (qubit nearest
            neighbor couplings)
    """
    # Maximum number of transmon levels
    tmax = len(qubit_energy_list)
    # The order that should be used to sort the eigenenergies
    order = get_order(omega_r, qubit_energy_list)
    eigen_energies = np.zeros((nmax, tmax))
    eigen_vectors = np.zeros((nmax, tmax, tmax))
    # Get the egeinenergies of the whole ladder
    for i in range(nmax):
        eigen_energies[i], eigen_vectors[i] = diagonalize_RWA_strip(
                i, omega_r, qubit_energy_list, g_list, order)
    #First index of eigen_energies signifies the total excitation number of the
    # RWA strip and NOT the resonator state The conversion is: eigenenergy of
    # the system with resonator state 'n' and qubit state
    # 'q' <--> eigen_energies[n+q, q]
    return eigen_energies, eigen_vectors

def get_fan_diagram(eigen_energies, omega_r):
    """Produce the 'fan diagram' of the JC ladder

    Args:
        eigen_energies (List[float]): eigenenergies produced by the
            diagonalize_ladder(params)
        omega_r (float): resonator frequency
    """
    # Maximum number of photons, maximum number of transmon levels
    nmax, tmax = len(eigen_energies), len(eigen_energies[0])
    fan = [np.array([eigen_energies[n,q] - n*omega_r
           for n in range(q, nmax)])
           for q in range(tmax)]

    #fan[q][n] is the 'q'th level fan diagram energy at 'n' photons
    return fan

def get_qubit_transitions(eigen_energies):
    """Produce the qubit transition frequencies in the JC ladder

    Args:
        eigen_energies (List[float]): eigenenergies produced by the
            diagonalize_ladder(params)
    """
<<<<<<< HEAD
    # Maximum number of photons, maximum number of transmon levels
    nmax, tmax = len(eigen_energies), len(eigen_energies[0])
    transitions = [np.array([eigen_energies[n+q+1,q+1] - eigen_energies[n+q,q]
                   for n in range(q, nmax-q-1)])
                   for q in range(tmax-1)]

    # transitions[q][n] is the qubit transition frequency between qubit levels
    # 'q+1' and 'q' (omega_{q+1,q}) at 'n' photons
=======
    nmax, tmax = len(eigen_energies), len(eigen_energies[0]) #Maximum number of photons, maximum number of transmon levels
    transitions = [np.array([eigen_energies[n+q+1,q+1] - eigen_energies[n+q,q] for n in range(0, nmax-q-1)]) for q in range(tmax-1)]
    
    #transitions[q][n] is the qubit transition frequency between qubit levels 'q+1' and 'q' (omega_{q+1,q}) at 'n' photons
>>>>>>> d9f828ee
    return transitions

def get_res_response(eigen_energies):
    """Produce the readout resonator frequencies at each qubit state

    Args:
        eigen_energies (List[float]): eigenenergies produced by the
            diagonalize_ladder(params)
    """
<<<<<<< HEAD
    # Maximum number of photons, maximum number of transmon levels
    nmax, tmax = len(eigen_energies), len(eigen_energies[0])
    response = [np.array([eigen_energies[n+q+1,q] - eigen_energies[n+q,q]
                for n in range(q, nmax-q-1)])
                for q in range(tmax)]

    #response[q][n] is the resonator frequency at 'n' photons when the qubit is
    # in state 'q'
=======
    nmax, tmax = len(eigen_energies), len(eigen_energies[0]) #Maximum number of photons, maximum number of transmon levels
    response = [np.array([eigen_energies[n+q+1,q] - eigen_energies[n+q,q] for n in range(0, nmax-q-1)]) for q in range(tmax)]
    
    #response[q][n] is the resonator frequency at 'n' photons when the qubit is in state 'q'
>>>>>>> d9f828ee
    return response

def transmon_perturbative(tmax, omega_q, eta, g):
    """Produce energies and cuplings of the transmon perturbatively
    
    Uses an anharmonic approximation of the transmon to get the energies

    Args:
        tmax (int): maximum number of transmon levels
        omega_q (float): qubit frequency, eta: transmon anharmonicity (defined
            positive).
        g (float): coupling normalization. Value of the coupling between levels
            0 and 1.
    """
    qubit_energy_list = [(omega_q*q -
                          q*(q-1)/2*eta -
                          q*(q-1)*(q-2)/4*eta**2/omega_q
                          for q in range(tmax)]
    g_list = [g*math.sqrt(q+1)*(1-q/2*eta/omega_q) for q in range(tmax-1)]
    
    #qubit_energy_list[q] is transmon energy for level 'q'
    #g_list[q] is transmon charge matrix element between levels 'q+1' and 'q'
    return [qubit_energy_list, g_list]<|MERGE_RESOLUTION|>--- conflicted
+++ resolved
@@ -9,7 +9,7 @@
     Use the bare energy of the system as reference.
 
     Args:
-        womega_r (float): Resonator frequency
+        omega_r (float): Resonator frequency
         qubit_energy_list (List[float]): Qubit energies
 
     Returns:
@@ -118,21 +118,14 @@
         eigen_energies (List[float]): eigenenergies produced by the
             diagonalize_ladder(params)
     """
-<<<<<<< HEAD
     # Maximum number of photons, maximum number of transmon levels
     nmax, tmax = len(eigen_energies), len(eigen_energies[0])
     transitions = [np.array([eigen_energies[n+q+1,q+1] - eigen_energies[n+q,q]
-                   for n in range(q, nmax-q-1)])
+                   for n in range(0, nmax-q-1)])
                    for q in range(tmax-1)]
 
     # transitions[q][n] is the qubit transition frequency between qubit levels
     # 'q+1' and 'q' (omega_{q+1,q}) at 'n' photons
-=======
-    nmax, tmax = len(eigen_energies), len(eigen_energies[0]) #Maximum number of photons, maximum number of transmon levels
-    transitions = [np.array([eigen_energies[n+q+1,q+1] - eigen_energies[n+q,q] for n in range(0, nmax-q-1)]) for q in range(tmax-1)]
-    
-    #transitions[q][n] is the qubit transition frequency between qubit levels 'q+1' and 'q' (omega_{q+1,q}) at 'n' photons
->>>>>>> d9f828ee
     return transitions
 
 def get_res_response(eigen_energies):
@@ -142,21 +135,14 @@
         eigen_energies (List[float]): eigenenergies produced by the
             diagonalize_ladder(params)
     """
-<<<<<<< HEAD
     # Maximum number of photons, maximum number of transmon levels
     nmax, tmax = len(eigen_energies), len(eigen_energies[0])
     response = [np.array([eigen_energies[n+q+1,q] - eigen_energies[n+q,q]
-                for n in range(q, nmax-q-1)])
+                for n in range(0, nmax-q-1)])
                 for q in range(tmax)]
 
     #response[q][n] is the resonator frequency at 'n' photons when the qubit is
     # in state 'q'
-=======
-    nmax, tmax = len(eigen_energies), len(eigen_energies[0]) #Maximum number of photons, maximum number of transmon levels
-    response = [np.array([eigen_energies[n+q+1,q] - eigen_energies[n+q,q] for n in range(0, nmax-q-1)]) for q in range(tmax)]
-    
-    #response[q][n] is the resonator frequency at 'n' photons when the qubit is in state 'q'
->>>>>>> d9f828ee
     return response
 
 def transmon_perturbative(tmax, omega_q, eta, g):
